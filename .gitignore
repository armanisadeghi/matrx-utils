--- conflicted
+++ resolved
@@ -193,7 +193,6 @@
 .cursorignore
 .cursorindexingignore
 
-<<<<<<< HEAD
 .idea/
 
 
@@ -201,11 +200,9 @@
 temp/**/*
 # But allow all directories in temp and all subdirectories (unlimited depth)
 !temp/**/
-=======
 
 .history*
 .history/
 local_data/
 _dev/
-/_dev/
->>>>>>> a9ffce11
+/_dev/